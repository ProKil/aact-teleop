[tool.poetry]
name = "teleop"
version = "0.0.1"
description = "Teleoperating stretch robot"
authors = ["Hao Zhu <prokilchu@gmail.com>"]
license = "MIT License"
readme = "README.md"
packages = [
    { include = "teleop" },
    { include = "pubsub_server" }
]

[tool.poetry.dependencies]
python = "~3.11.9"
pydantic = "^2.7.2"
fastapi = "^0.111.0"
zmq = "^0.0.0"
numpy = "^1.26.4"
hello-robot-stretch-body = {path = "./body", develop = true, platform="linux"}
redis = "^5.0.7"
open-gopro = {path = "./open_gopro", develop = true}
types-requests = "^2.32.0.20240622"
requests = "^2.32.3"
opencv-contrib-python = "^4.10.0.84"
toml = "^0.10.2"
types-toml = "^0.10.8.20240310"
pytest-mock = "^3.14.0"
fakeredis = "^2.23.3"
pytest-asyncio = "^0.23.7"
<<<<<<< HEAD
networkx = "^3.3"
=======
packaging = "^24.1"
pytest = "^8.2.2"
dash = "^2.17.1"
>>>>>>> 2d5c9a4d
[tool.poetry.group.test.dependencies]
mypy = "^1.8.0"


[build-system]
requires = ["poetry-core"]
build-backend = "poetry.core.masonry.api"

[tool.mypy]
mypy_path = "stubs"
strict = true
plugins = [
    "pydantic.mypy"
]
exclude = "(body|open_gopro)/*"

[tool.poetry.scripts]
server = 'teleop.server:main'
client = 'teleop.client:main'
pubsub = 'pubsub_server.cli:app'

[tool.pytest.ini_options]
minversion = "6.0"
testpaths = [
    "tests",
]<|MERGE_RESOLUTION|>--- conflicted
+++ resolved
@@ -27,13 +27,10 @@
 pytest-mock = "^3.14.0"
 fakeredis = "^2.23.3"
 pytest-asyncio = "^0.23.7"
-<<<<<<< HEAD
 networkx = "^3.3"
-=======
 packaging = "^24.1"
 pytest = "^8.2.2"
 dash = "^2.17.1"
->>>>>>> 2d5c9a4d
 [tool.poetry.group.test.dependencies]
 mypy = "^1.8.0"
 
