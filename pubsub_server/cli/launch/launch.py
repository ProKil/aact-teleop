import asyncio
import logging
import os
import signal
from typing import Any, TypeVar
from ..app import app
import typer

from pydantic import BaseModel, ConfigDict, Field
from pubsub_server import NodeFactory
<<<<<<< HEAD


from multiprocessing import Pool
=======

from multiprocessing import Pool, log_to_stderr
from subprocess import Popen
>>>>>>> 2d5c9a4d

import toml

InputType = TypeVar("InputType")
OutputType = TypeVar("OutputType")
<<<<<<< HEAD
=======


class NodeArgs(BaseModel):
    model_config = ConfigDict(extra="allow")
>>>>>>> 2d5c9a4d


class NodeConfig(BaseModel):
    node_name: str
    run_in_subprocess: bool = Field(default=False)
    node_args: NodeArgs = Field(default_factory=NodeArgs)


class Config(BaseModel):
    redis_url: str = Field(
        default_factory=lambda: os.environ.get("REDIS_URL", "redis://localhost:6379/0")
    )
    extra_modules: list[str] = Field(default_factory=lambda: list())
    nodes: list[NodeConfig]


async def _run_node(node_config: NodeConfig, redis_url: str) -> None:
    logging.basicConfig(level=logging.DEBUG)
    logger = logging.getLogger(__name__)
    logger.info(f"Starting node {node_config}")
    try:
        async with NodeFactory.make(
            node_config.node_name,
            **node_config.node_args.model_dump(),
            redis_url=redis_url,
        ) as node:
            logger.info(f"Starting eventloop {node_config.node_name}")
            await node.event_loop()
    except Exception as e:
        logger.error(f"Error in node {node_config.node_name}: {e}")


def _sync_run_node(node_config: NodeConfig, redis_url: str) -> None:
    asyncio.run(_run_node(node_config, redis_url))


def _dict_without_key(d: dict[str, Any], key: str) -> dict[str, Any]:
    return {k: v for k, v in d.items() if k != key}


@app.command()
def run_dataflow(
    dataflow_toml: str = typer.Option(help="Configuration dataflow toml file"),
) -> None:
    logger = logging.getLogger(__name__)
    config = Config.model_validate(toml.load(dataflow_toml))
    logger.info(f"Starting dataflow with config {config}")
    # dynamically import extra modules
    for module in config.extra_modules:
        __import__(module)

    # log_to_stderr(logging.DEBUG)

    subprocesses: list[Popen[bytes]] = []

    try:
        # Nodes that run w/ subprocess
        for node in config.nodes:
            if node.run_in_subprocess:
                command = f"pubsub run-node --dataflow-toml {dataflow_toml} --node-name {node.node_name} --redis-url {config.redis_url}"
                logger.info(f"executing {command}")
                node_process = Popen(
                    [command],
                    shell=True,
                    preexec_fn=os.setsid,  # Start the subprocess in a new process group
                )
                subprocesses.append(node_process)
        # Nodes that run w/ multiprocessing
        with Pool(processes=len(config.nodes)) as pool:
            pool.starmap_async(
                _sync_run_node,
                [
                    (node, config.redis_url)
                    for node in config.nodes
                    if not node.run_in_subprocess
                ],
            ).get()

        # In case there is no nodes that are run w/ multiprocessing, wait for the subprocesses
        for node_process in subprocesses:
            node_process.wait()

    except Exception as e:
        logger.warning("Error in multiprocessing: ", e)
        for node_process in subprocesses:
            os.killpg(
                os.getpgid(node_process.pid), signal.SIGTERM
            )  # Kill the process group
    finally:
        # Ensure all subprocesses are terminated
        for node_process in subprocesses:
            os.killpg(os.getpgid(node_process.pid), signal.SIGTERM)<|MERGE_RESOLUTION|>--- conflicted
+++ resolved
@@ -8,27 +8,18 @@
 
 from pydantic import BaseModel, ConfigDict, Field
 from pubsub_server import NodeFactory
-<<<<<<< HEAD
-
 
 from multiprocessing import Pool
-=======
-
-from multiprocessing import Pool, log_to_stderr
 from subprocess import Popen
->>>>>>> 2d5c9a4d
 
 import toml
 
 InputType = TypeVar("InputType")
 OutputType = TypeVar("OutputType")
-<<<<<<< HEAD
-=======
 
 
 class NodeArgs(BaseModel):
     model_config = ConfigDict(extra="allow")
->>>>>>> 2d5c9a4d
 
 
 class NodeConfig(BaseModel):
