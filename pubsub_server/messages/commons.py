--- conflicted
+++ resolved
@@ -44,16 +44,15 @@
     image: HexBytes
 
 
-<<<<<<< HEAD
 @DataModelFactory.register("audio")
 class Audio(DataModel):
     audio: HexBytes
-=======
+
+
 T = TypeVar("T", bound=DataModel)
 
 
 class DataEntry(BaseModel, Generic[T]):
     timestamp: datetime = Field(default_factory=datetime.now)
     channel: str
-    data: T
->>>>>>> b8addc55
+    data: T