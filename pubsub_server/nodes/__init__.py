--- conflicted
+++ resolved
@@ -4,11 +4,8 @@
 from .record import RecordNode
 from .listener import ListenerNode
 from .speaker import SpeakerNode
-<<<<<<< HEAD
 from .transcriber import TranscriberNode
-=======
 from .performance import PerformanceMeasureNode
->>>>>>> 2f4fac73
 from .registry import NodeFactory
 
 __all__ = [
@@ -19,9 +16,6 @@
     "RecordNode",
     "ListenerNode",
     "SpeakerNode",
-<<<<<<< HEAD
     "TranscriberNode",
-=======
     "PerformanceMeasureNode",
->>>>>>> 2f4fac73
 ]